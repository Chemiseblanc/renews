//! Test for full queue integration with server

mod utils;

use renews::{
    auth::{AuthProvider, sqlite::SqliteAuth},
    config::Config,
    queue::{ArticleQueue, WorkerPool},
    storage::{Storage, sqlite::SqliteStorage},
};
use std::sync::Arc;
use tokio::io::{AsyncBufReadExt, AsyncWriteExt, BufReader};
use tokio::net::TcpStream;
use tokio::sync::RwLock;

async fn setup_queue_enabled_server() -> (std::net::SocketAddr, Arc<dyn Storage>) {
    // Create storage and auth
    let storage = Arc::new(SqliteStorage::new("sqlite::memory:").await.unwrap());
    let auth = Arc::new(SqliteAuth::new("sqlite::memory:").await.unwrap());

    // Add test user and group
    auth.add_user("testuser", "password").await.unwrap();
    storage.add_group("test.group", false).await.unwrap();

    // Create config with queue settings
    let config = Config {
        addr: "127.0.0.1:0".to_string(),
        site_name: "test".to_string(),
        db_path: "sqlite::memory:".to_string(),
        auth_db_path: "sqlite::memory:".to_string(),
        peer_db_path: "sqlite::memory:".to_string(),
        peer_sync_schedule: "0 0 * * * *".to_string(),
        idle_timeout_secs: 600,
        peers: vec![],
        tls_addr: Some("127.0.0.1:0".to_string()),
        tls_cert: None,
        tls_key: None,
        ws_addr: None,
        default_retention_days: None,
        default_max_article_bytes: None,
        article_queue_capacity: 100,
        article_worker_count: 2,
        group_settings: vec![],
        filters: vec![],
<<<<<<< HEAD
        milter: None,
=======
        pgp_key_servers: renews::config::default_pgp_key_servers(),
>>>>>>> 2f95476a
    };

    // Since we can't easily test with TLS in this setup, we'll create a simplified server
    // that demonstrates the queue functionality
    let queue = ArticleQueue::new(100);
    let config_arc = Arc::new(RwLock::new(config));

    // Create worker pool and start workers
    let worker_pool = WorkerPool::new(
        queue.clone(),
        storage.clone(),
        auth.clone(),
        config_arc.clone(),
        2,
    );

    let _worker_handles = worker_pool.start().await;

    // Create a simple TCP server that uses our queue
    let listener = tokio::net::TcpListener::bind("127.0.0.1:0").await.unwrap();
    let addr = listener.local_addr().unwrap();

    let storage_clone = storage.clone();
    let auth_clone = auth.clone();
    let config_clone = config_arc.clone();
    let queue_clone = queue;

    tokio::spawn(async move {
        if let Ok((socket, _)) = listener.accept().await {
            let _ = renews::handle_client(
                socket,
                storage_clone,
                auth_clone,
                config_clone,
                true, // TLS mode for posting
                queue_clone,
            )
            .await;
        }
    });

    (addr, storage)
}

#[tokio::test]
async fn test_full_queue_integration() {
    let (addr, storage) = setup_queue_enabled_server().await;

    // Connect to server
    let stream = TcpStream::connect(addr).await.unwrap();
    let (read_half, write_half) = stream.into_split();
    let mut reader = BufReader::new(read_half);
    let mut writer = write_half;

    // Read greeting
    let mut line = String::new();
    reader.read_line(&mut line).await.unwrap();
    assert!(line.starts_with("200")); // Should be ready for posting since is_tls=true

    // Authenticate
    writer
        .write_all(b"AUTHINFO USER testuser\r\n")
        .await
        .unwrap();
    line.clear();
    reader.read_line(&mut line).await.unwrap();
    assert!(line.starts_with("381")); // More auth info required

    writer
        .write_all(b"AUTHINFO PASS password\r\n")
        .await
        .unwrap();
    line.clear();
    reader.read_line(&mut line).await.unwrap();
    assert!(line.starts_with("281")); // Authentication accepted

    // Post an article
    writer.write_all(b"POST\r\n").await.unwrap();
    line.clear();
    reader.read_line(&mut line).await.unwrap();
    assert!(line.starts_with("340")); // Send article

    // Send article
    let article = "From: test@example.com\r\nSubject: Test Article\r\nNewsgroups: test.group\r\nMessage-ID: <queue-test@example.com>\r\n\r\nThis is a test article submitted via queue.\r\n.\r\n";
    writer.write_all(article.as_bytes()).await.unwrap();

    line.clear();
    reader.read_line(&mut line).await.unwrap();
    assert!(line.starts_with("240")); // Article received (should be immediate due to queue)

    // Wait for queue processing
    tokio::time::sleep(tokio::time::Duration::from_millis(200)).await;

    // Verify article was stored by worker
    let stored = storage
        .get_article_by_id("<queue-test@example.com>")
        .await
        .unwrap();
    assert!(stored.is_some());
    let article = stored.unwrap();
    assert!(
        article
            .body
            .contains("This is a test article submitted via queue")
    );

    // Quit
    writer.write_all(b"QUIT\r\n").await.unwrap();
}

#[tokio::test]
async fn test_queue_validation_failure() {
    let (addr, _storage) = setup_queue_enabled_server().await;

    // Connect to server
    let stream = TcpStream::connect(addr).await.unwrap();
    let (read_half, write_half) = stream.into_split();
    let mut reader = BufReader::new(read_half);
    let mut writer = write_half;

    // Read greeting and authenticate
    let mut line = String::new();
    reader.read_line(&mut line).await.unwrap();

    writer
        .write_all(b"AUTHINFO USER testuser\r\n")
        .await
        .unwrap();
    line.clear();
    reader.read_line(&mut line).await.unwrap();

    writer
        .write_all(b"AUTHINFO PASS password\r\n")
        .await
        .unwrap();
    line.clear();
    reader.read_line(&mut line).await.unwrap();

    // Try to post an invalid article (missing required headers)
    writer.write_all(b"POST\r\n").await.unwrap();
    line.clear();
    reader.read_line(&mut line).await.unwrap();
    assert!(line.starts_with("340")); // Send article

    // Send invalid article (missing From header)
    let article = "Subject: Test Article\r\nNewsgroups: test.group\r\n\r\nThis should fail validation.\r\n.\r\n";
    writer.write_all(article.as_bytes()).await.unwrap();

    line.clear();
    reader.read_line(&mut line).await.unwrap();
    assert!(line.starts_with("441")); // Posting failed due to basic validation

    writer.write_all(b"QUIT\r\n").await.unwrap();
}<|MERGE_RESOLUTION|>--- conflicted
+++ resolved
@@ -42,11 +42,8 @@
         article_worker_count: 2,
         group_settings: vec![],
         filters: vec![],
-<<<<<<< HEAD
         milter: None,
-=======
         pgp_key_servers: renews::config::default_pgp_key_servers(),
->>>>>>> 2f95476a
     };
 
     // Since we can't easily test with TLS in this setup, we'll create a simplified server
