use super::{
    Message, Storage, StringStream, StringTimestampStream, U64Stream, ArticleStream,
    common::{Headers, extract_message_id},
};
use crate::migrations::Migrator;
use async_stream::stream;
use async_trait::async_trait;
use futures_util::StreamExt;
use smallvec::SmallVec;
use sqlx::{
    PgPool, Row,
    postgres::{PgConnectOptions, PgPoolOptions},
};
use std::{error::Error, str::FromStr};

// SQL schemas for PostgreSQL storage
const MESSAGES_TABLE: &str = "CREATE TABLE IF NOT EXISTS messages (
        message_id TEXT PRIMARY KEY,
        headers TEXT,
        body TEXT,
        size BIGINT NOT NULL
    )";

const GROUP_ARTICLES_TABLE: &str = "CREATE TABLE IF NOT EXISTS group_articles (
        group_name TEXT,
        number BIGINT,
        message_id TEXT,
        inserted_at BIGINT NOT NULL,
        PRIMARY KEY(group_name, number),
        FOREIGN KEY(message_id) REFERENCES messages(message_id)
    )";

const GROUPS_TABLE: &str = "CREATE TABLE IF NOT EXISTS groups (
        name TEXT PRIMARY KEY,
        created_at BIGINT NOT NULL,
        moderated BOOLEAN NOT NULL DEFAULT FALSE
    )";

const OVERVIEW_TABLE: &str = "CREATE TABLE IF NOT EXISTS overview (
        group_name TEXT,
        article_number BIGINT,
        overview_data TEXT,
        PRIMARY KEY(group_name, article_number)
    )";

#[derive(Clone)]
pub struct PostgresStorage {
    pool: PgPool,
}

impl PostgresStorage {
    #[tracing::instrument(skip_all)]
    /// Create a new Postgres storage backend.
    pub async fn new(uri: &str) -> Result<Self, Box<dyn Error + Send + Sync>> {
        let opts = PgConnectOptions::from_str(uri).map_err(|e| {
            format!(
                "Invalid PostgreSQL connection URI '{uri}': {e}

Please ensure the URI is in the correct format:
- Standard connection: postgresql://user:password@host:port/database
- Local connection: postgresql:///database_name
- With SSL: postgresql://user:password@host:port/database?sslmode=require

Required connection components:
- host: PostgreSQL server hostname or IP
- port: PostgreSQL server port (default: 5432)
- database: Target database name
- user: PostgreSQL username
- password: User password (if required)"
            )
        })?;
        
        let pool = PgPoolOptions::new()
            .max_connections(5)
            .connect_with(opts)
            .await
            .map_err(|e| {
                format!(
                    "Failed to connect to PostgreSQL database '{uri}': {e}

Possible causes:
- PostgreSQL server is not running or unreachable
- Incorrect hostname, port, username, or password
- Database does not exist
- Connection refused due to pg_hba.conf configuration
- SSL/TLS connection required but not configured
- Network firewall blocking the connection
- PostgreSQL server not accepting connections

Please verify:
1. PostgreSQL server is running: systemctl status postgresql
2. Database exists: psql -l
3. User has access privileges: GRANT CONNECT ON DATABASE dbname TO username;
4. Connection settings in pg_hba.conf allow your connection method"
                )
            })?;

<<<<<<< HEAD
        // Set up migrator to check database state
        let migrator = super::migrations::postgres::PostgresStorageMigrator::new(pool.clone());
        
        if migrator.is_fresh_database().await {
            // Fresh database: initialize with current schema
            tracing::info!("Initializing fresh PostgreSQL storage database at '{}'", uri);
            
            // Create database schema
            sqlx::query(MESSAGES_TABLE).execute(&pool).await.map_err(|e| {
                format!("Failed to create messages table in PostgreSQL database '{}': {}", uri, e)
            })?;
            sqlx::query(GROUP_ARTICLES_TABLE).execute(&pool).await.map_err(|e| {
                format!("Failed to create group_articles table in PostgreSQL database '{}': {}", uri, e)
            })?;
            sqlx::query(GROUPS_TABLE).execute(&pool).await.map_err(|e| {
                format!("Failed to create groups table in PostgreSQL database '{}': {}", uri, e)
            })?;
            sqlx::query(OVERVIEW_TABLE).execute(&pool).await.map_err(|e| {
                format!("Failed to create overview table in PostgreSQL database '{}': {}", uri, e)
            })?;

            // Set current version (since pre-1.0, we use version 1 as the baseline)
            migrator.set_version(1).await.map_err(|e| {
                format!("Failed to set initial schema version for PostgreSQL storage database '{}': {}", uri, e)
            })?;
            
            tracing::info!("Successfully initialized PostgreSQL storage database at version 1");
        } else {
            // Existing database: apply any pending migrations
            tracing::info!("Found existing PostgreSQL storage database, checking for migrations");
            migrator.migrate_to_latest().await.map_err(|e| {
                format!("Failed to run storage migrations for PostgreSQL database '{}': {}", uri, e)
            })?;
        }
=======
        // Create database schema
        sqlx::query(MESSAGES_TABLE).execute(&pool).await.map_err(|e| {
            format!("Failed to create messages table in PostgreSQL database '{uri}': {e}")
        })?;
        sqlx::query(GROUP_ARTICLES_TABLE).execute(&pool).await.map_err(|e| {
            format!("Failed to create group_articles table in PostgreSQL database '{uri}': {e}")
        })?;
        sqlx::query(GROUPS_TABLE).execute(&pool).await.map_err(|e| {
            format!("Failed to create groups table in PostgreSQL database '{uri}': {e}")
        })?;
        sqlx::query(OVERVIEW_TABLE).execute(&pool).await.map_err(|e| {
            format!("Failed to create overview table in PostgreSQL database '{uri}': {e}")
        })?;
>>>>>>> cd05f9e7

        Ok(Self { pool })
    }
}

#[async_trait]
impl Storage for PostgresStorage {
    #[tracing::instrument(skip_all)]
    async fn store_article(&self, article: &Message) -> Result<(), Box<dyn Error + Send + Sync>> {
        let msg_id = extract_message_id(article).ok_or("missing Message-ID")?;
        let headers = serde_json::to_string(&Headers(article.headers.clone()))?;

        // Store the message once
        sqlx::query(
            "INSERT INTO messages (message_id, headers, body, size) VALUES ($1, $2, $3, $4) ON CONFLICT DO NOTHING",
        )
        .bind(&msg_id)
        .bind(&headers)
        .bind(&article.body)
        .bind(i64::try_from(article.body.len()).unwrap_or(i64::MAX))
        .execute(&self.pool)
        .await?;

        // Extract newsgroups from headers
        let newsgroups: SmallVec<[String; 4]> = article
            .headers
            .iter()
            .find(|(k, _)| k.eq_ignore_ascii_case("Newsgroups"))
            .map(|(_, v)| {
                v.split(',')
                    .map(str::trim)
                    .filter(|s| !s.is_empty())
                    .map(std::string::ToString::to_string)
                    .collect::<SmallVec<[String; 4]>>()
            })
            .unwrap_or_default();

        // Associate with each group and create overview data
        let now = chrono::Utc::now().timestamp();
        for group in newsgroups {
            let next: i64 = sqlx::query_scalar(
                "SELECT COALESCE(MAX(number),0)+1 FROM group_articles WHERE group_name = $1",
            )
            .bind(&group)
            .fetch_one(&self.pool)
            .await?;

            sqlx::query(
                "INSERT INTO group_articles (group_name, number, message_id, inserted_at) VALUES ($1, $2, $3, $4)",
            )
            .bind(&group)
            .bind(next)
            .bind(&msg_id)
            .bind(now)
            .execute(&self.pool)
            .await?;

            // Generate and store overview data
            let overview_data = {
                use crate::overview::generate_overview_line;
                generate_overview_line(
                    self,
                    next as u64,
                    article,
                )
                .await?
            };

            sqlx::query(
                "INSERT INTO overview (group_name, article_number, overview_data) VALUES ($1, $2, $3) ON CONFLICT (group_name, article_number) DO UPDATE SET overview_data = EXCLUDED.overview_data",
            )
            .bind(&group)
            .bind(next)
            .bind(&overview_data)
            .execute(&self.pool)
            .await?;
        }

        Ok(())
    }

    #[tracing::instrument(skip_all)]
    async fn get_article_by_number(
        &self,
        group: &str,
        number: u64,
    ) -> Result<Option<Message>, Box<dyn Error + Send + Sync>> {
        if let Some(row) = sqlx::query(
            "SELECT m.headers, m.body FROM messages m JOIN group_articles g ON m.message_id = g.message_id WHERE g.group_name = $1 AND g.number = $2",
        )
        .bind(group)
        .bind(i64::try_from(number).unwrap_or(-1))
        .fetch_optional(&self.pool)
        .await?
        {
            let headers_str: String = row.try_get("headers")?;
            let body: String = row.try_get("body")?;
            Ok(Some(crate::storage::common::reconstruct_message_from_row(&headers_str, &body)?))
        } else {
            Ok(None)
        }
    }

    #[tracing::instrument(skip_all)]
    async fn get_article_by_id(
        &self,
        message_id: &str,
    ) -> Result<Option<Message>, Box<dyn Error + Send + Sync>> {
        if let Some(row) = sqlx::query("SELECT headers, body FROM messages WHERE message_id = $1")
            .bind(message_id)
            .fetch_optional(&self.pool)
            .await?
        {
            let headers_str: String = row.try_get("headers")?;
            let body: String = row.try_get("body")?;
            Ok(Some(crate::storage::common::reconstruct_message_from_row(&headers_str, &body)?))
        } else {
            Ok(None)
        }
    }

    #[tracing::instrument(skip_all)]
    fn get_articles_by_ids<'a>(&'a self, message_ids: &'a [String]) -> ArticleStream<'a> {
        let pool = self.pool.clone();
        
        Box::pin(stream! {
            if message_ids.is_empty() {
                return;
            }
            
            // Build a parameterized query with the right number of placeholders
            let placeholders = (1..=message_ids.len()).map(|i| format!("${i}")).collect::<Vec<_>>().join(", ");
            let query = format!("SELECT message_id, headers, body FROM messages WHERE message_id IN ({placeholders})");
            
            let mut query_builder = sqlx::query(&query);
            for message_id in message_ids {
                query_builder = query_builder.bind(message_id);
            }
            
            let mut rows = query_builder.fetch(&pool);
            
            while let Some(row) = rows.next().await {
                match row {
                    Ok(r) => {
                        match (
                            r.try_get::<String, _>("message_id"),
                            r.try_get::<String, _>("headers"),
                            r.try_get::<String, _>("body")
                        ) {
                            (Ok(message_id), Ok(headers_str), Ok(body)) => {
                                match crate::storage::common::reconstruct_message_from_row(&headers_str, &body) {
                                    Ok(message) => yield Ok((message_id, message)),
                                    Err(e) => yield Err(e),
                                }
                            },
                            (Err(e), _, _) | (_, Err(e), _) | (_, _, Err(e)) => {
                                yield Err(Box::new(e) as Box<dyn Error + Send + Sync>)
                            }
                        }
                    },
                    Err(e) => yield Err(Box::new(e) as Box<dyn Error + Send + Sync>),
                }
            }
        })
    }

    #[tracing::instrument(skip_all)]
    async fn add_group(
        &self,
        group: &str,
        moderated: bool,
    ) -> Result<(), Box<dyn Error + Send + Sync>> {
        let now = chrono::Utc::now().timestamp();
        sqlx::query(
            "INSERT INTO groups (name, created_at, moderated) VALUES ($1, $2, $3) ON CONFLICT DO NOTHING",
        )
        .bind(group)
        .bind(now)
        .bind(moderated)
        .execute(&self.pool)
        .await?;
        Ok(())
    }

    #[tracing::instrument(skip_all)]
    async fn remove_group(&self, group: &str) -> Result<(), Box<dyn Error + Send + Sync>> {
        sqlx::query("DELETE FROM group_articles WHERE group_name = $1")
            .bind(group)
            .execute(&self.pool)
            .await?;
        sqlx::query("DELETE FROM groups WHERE name = $1")
            .bind(group)
            .execute(&self.pool)
            .await?;
        sqlx::query(
            "DELETE FROM messages WHERE message_id NOT IN (SELECT DISTINCT message_id FROM group_articles)",
        )
        .execute(&self.pool)
        .await?;
        Ok(())
    }

    #[tracing::instrument(skip_all)]
    async fn is_group_moderated(&self, group: &str) -> Result<bool, Box<dyn Error + Send + Sync>> {
        let row = sqlx::query("SELECT moderated FROM groups WHERE name = $1")
            .bind(group)
            .fetch_optional(&self.pool)
            .await?;
        if let Some(r) = row {
            let m: bool = r.try_get("moderated")?;
            Ok(m)
        } else {
            Ok(false)
        }
    }

    #[tracing::instrument(skip_all)]
    async fn group_exists(&self, group: &str) -> Result<bool, Box<dyn Error + Send + Sync>> {
        let row = sqlx::query("SELECT 1 FROM groups WHERE name = $1 LIMIT 1")
            .bind(group)
            .fetch_optional(&self.pool)
            .await?;
        Ok(row.is_some())
    }

    #[tracing::instrument(skip_all)]
    fn list_groups(&self) -> StringStream<'_> {
        let pool = self.pool.clone();
        Box::pin(stream! {
            let mut rows = sqlx::query("SELECT name FROM groups ORDER BY name")
                .fetch(&pool);

            while let Some(row) = rows.next().await {
                match row {
                    Ok(r) => match r.try_get::<String, _>("name") {
                        Ok(name) => yield Ok(name),
                        Err(e) => yield Err(Box::new(e) as Box<dyn Error + Send + Sync>),
                    },
                    Err(e) => yield Err(Box::new(e) as Box<dyn Error + Send + Sync>),
                }
            }
        })
    }

    #[tracing::instrument(skip_all)]
    fn list_groups_since(&self, since: chrono::DateTime<chrono::Utc>) -> StringStream<'_> {
        let pool = self.pool.clone();
        let timestamp = since.timestamp();
        Box::pin(stream! {
            let mut rows = sqlx::query("SELECT name FROM groups WHERE created_at > $1 ORDER BY name")
                .bind(timestamp)
                .fetch(&pool);

            while let Some(row) = rows.next().await {
                match row {
                    Ok(r) => match r.try_get::<String, _>("name") {
                        Ok(name) => yield Ok(name),
                        Err(e) => yield Err(Box::new(e) as Box<dyn Error + Send + Sync>),
                    },
                    Err(e) => yield Err(Box::new(e) as Box<dyn Error + Send + Sync>),
                }
            }
        })
    }

    #[tracing::instrument(skip_all)]
    fn list_groups_with_times(&self) -> StringTimestampStream<'_> {
        let pool = self.pool.clone();
        Box::pin(stream! {
            let mut rows = sqlx::query("SELECT name, created_at FROM groups ORDER BY name")
                .fetch(&pool);

            while let Some(row) = rows.next().await {
                match row {
                    Ok(r) => {
                        match (r.try_get::<String, _>("name"), r.try_get::<i64, _>("created_at")) {
                            (Ok(name), Ok(ts)) => yield Ok((name, ts)),
                            (Err(e), _) => yield Err(Box::new(e) as Box<dyn Error + Send + Sync>),
                            (_, Err(e)) => yield Err(Box::new(e) as Box<dyn Error + Send + Sync>),
                        }
                    },
                    Err(e) => yield Err(Box::new(e) as Box<dyn Error + Send + Sync>),
                }
            }
        })
    }

    #[tracing::instrument(skip_all)]
    fn list_article_numbers(&self, group: &str) -> U64Stream<'_> {
        let pool = self.pool.clone();
        let group = group.to_string();
        Box::pin(stream! {
            let mut rows = sqlx::query("SELECT number FROM group_articles WHERE group_name = $1 ORDER BY number")
                .bind(&group)
                .fetch(&pool);

            while let Some(row) = rows.next().await {
                match row {
                    Ok(r) => match r.try_get::<i64, _>("number") {
                        Ok(number) => yield Ok(u64::try_from(number).unwrap_or(0)),
                        Err(e) => yield Err(Box::new(e) as Box<dyn Error + Send + Sync>),
                    },
                    Err(e) => yield Err(Box::new(e) as Box<dyn Error + Send + Sync>),
                }
            }
        })
    }

    #[tracing::instrument(skip_all)]
    fn list_article_ids(&self, group: &str) -> StringStream<'_> {
        let pool = self.pool.clone();
        let group = group.to_string();
        Box::pin(stream! {
            let mut rows = sqlx::query("SELECT message_id FROM group_articles WHERE group_name = $1 ORDER BY number")
                .bind(&group)
                .fetch(&pool);

            while let Some(row) = rows.next().await {
                match row {
                    Ok(r) => match r.try_get::<String, _>("message_id") {
                        Ok(message_id) => yield Ok(message_id),
                        Err(e) => yield Err(Box::new(e) as Box<dyn Error + Send + Sync>),
                    },
                    Err(e) => yield Err(Box::new(e) as Box<dyn Error + Send + Sync>),
                }
            }
        })
    }

    #[tracing::instrument(skip_all)]
    fn list_article_ids_since(
        &self,
        group: &str,
        since: chrono::DateTime<chrono::Utc>,
    ) -> StringStream<'_> {
        let pool = self.pool.clone();
        let group = group.to_string();
        let timestamp = since.timestamp();
        Box::pin(stream! {
            let mut rows = sqlx::query("SELECT message_id FROM group_articles WHERE group_name = $1 AND inserted_at > $2 ORDER BY number")
                .bind(&group)
                .bind(timestamp)
                .fetch(&pool);

            while let Some(row) = rows.next().await {
                match row {
                    Ok(r) => match r.try_get::<String, _>("message_id") {
                        Ok(message_id) => yield Ok(message_id),
                        Err(e) => yield Err(Box::new(e) as Box<dyn Error + Send + Sync>),
                    },
                    Err(e) => yield Err(Box::new(e) as Box<dyn Error + Send + Sync>),
                }
            }
        })
    }

    #[tracing::instrument(skip_all)]
    async fn purge_group_before(
        &self,
        group: &str,
        before: chrono::DateTime<chrono::Utc>,
    ) -> Result<(), Box<dyn Error + Send + Sync>> {
        sqlx::query("DELETE FROM group_articles WHERE group_name = $1 AND inserted_at < $2")
            .bind(group)
            .bind(before.timestamp())
            .execute(&self.pool)
            .await?;
        Ok(())
    }

    #[tracing::instrument(skip_all)]
    async fn purge_orphan_messages(&self) -> Result<(), Box<dyn Error + Send + Sync>> {
        sqlx::query(
            "DELETE FROM messages WHERE message_id NOT IN (SELECT DISTINCT message_id FROM group_articles)",
        )
        .execute(&self.pool)
        .await?;
        Ok(())
    }

    #[tracing::instrument(skip_all)]
    async fn get_message_size(
        &self,
        message_id: &str,
    ) -> Result<Option<u64>, Box<dyn Error + Send + Sync>> {
        if let Some(row) = sqlx::query("SELECT size FROM messages WHERE message_id = $1")
            .bind(message_id)
            .fetch_optional(&self.pool)
            .await?
        {
            let size: i64 = row.try_get("size")?;
            Ok(Some(u64::try_from(size).unwrap_or(0)))
        } else {
            Ok(None)
        }
    }

    async fn delete_article_by_id(
        &self,
        message_id: &str,
    ) -> Result<(), Box<dyn Error + Send + Sync>> {
        sqlx::query("DELETE FROM group_articles WHERE message_id = $1")
            .bind(message_id)
            .execute(&self.pool)
            .await?;
        sqlx::query(
            "DELETE FROM messages WHERE message_id = $1 AND NOT EXISTS (SELECT 1 FROM group_articles WHERE message_id = $1)",
        )
        .bind(message_id)
        .execute(&self.pool)
        .await?;
        Ok(())
    }

    #[tracing::instrument(skip_all)]
    async fn get_overview_range(
        &self,
        group: &str,
        start: u64,
        end: u64,
    ) -> Result<Vec<String>, Box<dyn Error + Send + Sync>> {
        let rows = sqlx::query(
            "SELECT overview_data FROM overview WHERE group_name = $1 AND article_number >= $2 AND article_number <= $3 ORDER BY article_number",
        )
        .bind(group)
        .bind(i64::try_from(start).unwrap_or(0))
        .bind(i64::try_from(end).unwrap_or(i64::MAX))
        .fetch_all(&self.pool)
        .await?;

        let mut overview_lines = Vec::new();
        for row in rows {
            let overview_data: String = row.try_get("overview_data")?;
            overview_lines.push(overview_data);
        }

        Ok(overview_lines)
    }
}<|MERGE_RESOLUTION|>--- conflicted
+++ resolved
@@ -54,7 +54,7 @@
     pub async fn new(uri: &str) -> Result<Self, Box<dyn Error + Send + Sync>> {
         let opts = PgConnectOptions::from_str(uri).map_err(|e| {
             format!(
-                "Invalid PostgreSQL connection URI '{uri}': {e}
+                "Invalid PostgreSQL connection URI '{}': {}
 
 Please ensure the URI is in the correct format:
 - Standard connection: postgresql://user:password@host:port/database
@@ -66,7 +66,8 @@
 - port: PostgreSQL server port (default: 5432)
 - database: Target database name
 - user: PostgreSQL username
-- password: User password (if required)"
+- password: User password (if required)",
+                uri, e
             )
         })?;
         
@@ -76,7 +77,7 @@
             .await
             .map_err(|e| {
                 format!(
-                    "Failed to connect to PostgreSQL database '{uri}': {e}
+                    "Failed to connect to PostgreSQL database '{}': {}
 
 Possible causes:
 - PostgreSQL server is not running or unreachable
@@ -91,11 +92,11 @@
 1. PostgreSQL server is running: systemctl status postgresql
 2. Database exists: psql -l
 3. User has access privileges: GRANT CONNECT ON DATABASE dbname TO username;
-4. Connection settings in pg_hba.conf allow your connection method"
+4. Connection settings in pg_hba.conf allow your connection method",
+                    uri, e
                 )
             })?;
 
-<<<<<<< HEAD
         // Set up migrator to check database state
         let migrator = super::migrations::postgres::PostgresStorageMigrator::new(pool.clone());
         
@@ -130,21 +131,6 @@
                 format!("Failed to run storage migrations for PostgreSQL database '{}': {}", uri, e)
             })?;
         }
-=======
-        // Create database schema
-        sqlx::query(MESSAGES_TABLE).execute(&pool).await.map_err(|e| {
-            format!("Failed to create messages table in PostgreSQL database '{uri}': {e}")
-        })?;
-        sqlx::query(GROUP_ARTICLES_TABLE).execute(&pool).await.map_err(|e| {
-            format!("Failed to create group_articles table in PostgreSQL database '{uri}': {e}")
-        })?;
-        sqlx::query(GROUPS_TABLE).execute(&pool).await.map_err(|e| {
-            format!("Failed to create groups table in PostgreSQL database '{uri}': {e}")
-        })?;
-        sqlx::query(OVERVIEW_TABLE).execute(&pool).await.map_err(|e| {
-            format!("Failed to create overview table in PostgreSQL database '{uri}': {e}")
-        })?;
->>>>>>> cd05f9e7
 
         Ok(Self { pool })
     }
